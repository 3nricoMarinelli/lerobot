# Copyright 2024 The HuggingFace Inc. team. All rights reserved.
#
# Licensed under the Apache License, Version 2.0 (the "License");
# you may not use this file except in compliance with the License.
# You may obtain a copy of the License at
#
#     http://www.apache.org/licenses/LICENSE-2.0
#
# Unless required by applicable law or agreed to in writing, software
# distributed under the License is distributed on an "AS IS" BASIS,
# WITHOUT WARRANTIES OR CONDITIONS OF ANY KIND, either express or implied.
# See the License for the specific language governing permissions and
# limitations under the License.

[project.urls]
homepage = "https://github.com/huggingface/lerobot"
issues = "https://github.com/huggingface/lerobot/issues"
discord = "https://discord.gg/s3KuuzsPFb"

[project]
name = "lerobot"
version = "0.1.0"
description = "🤗 LeRobot: State-of-the-art Machine Learning for Real-World Robotics in Pytorch"
authors = [
    { name = "Rémi Cadène", email = "re.cadene@gmail.com" },
    { name = "Simon Alibert", email = "alibert.sim@gmail.com" },
    { name = "Alexander Soare", email = "alexander.soare159@gmail.com" },
    { name = "Quentin Gallouédec", email = "quentin.gallouedec@ec-lyon.fr" },
    { name = "Adil Zouitine", email = "adilzouitinegm@gmail.com" },
    { name = "Thomas Wolf", email = "thomaswolfcontact@gmail.com" },
    { name = "Steven Palma", email = "imstevenpmwork@ieee.org" },
]
readme = "README.md"
license = { text = "Apache-2.0" }
requires-python = ">=3.10"
keywords = ["robotics", "deep learning", "pytorch"]
classifiers = [
    "Development Status :: 3 - Alpha",
    "Intended Audience :: Developers",
    "Intended Audience :: Education",
    "Intended Audience :: Science/Research",
    "Topic :: Software Development :: Build Tools",
    "Topic :: Scientific/Engineering :: Artificial Intelligence",
    "License :: OSI Approved :: Apache Software License",
    "Programming Language :: Python :: 3.10",
]
dependencies = [
    "cmake>=3.29.0.1",
    "datasets>=2.19.0",
    "deepdiff>=7.0.1",
    "diffusers>=0.27.2",
    "draccus==0.10.0",
    "einops>=0.8.0",
    "flask>=3.0.3",
    "gdown>=5.1.0",
    "grpcio>=1.70.0",
    "gymnasium==0.29.1",                                                 # TODO(rcadene, aliberts): Make gym 1.0.0 work
    "h5py>=3.10.0",
    "huggingface-hub[hf-transfer,cli]>=0.27.1 ; python_version < '4.0'",
    "imageio[ffmpeg]>=2.34.0",
    "jsonlines>=4.0.0",
    "numba>=0.59.0",
    "omegaconf>=2.3.0",
    "opencv-python-headless>=4.9.0",
    "packaging>=24.2",
    "av>=12.0.5",
    "protobuf>=5.29.3",
    "pymunk>=6.6.0",
    "pynput>=1.7.7",
    "pyzmq>=26.2.1",
    "rerun-sdk>=0.21.0",
    "termcolor>=2.4.0",
<<<<<<< HEAD
    "torch>=2.2.1,<=2.6.0",
=======
    "torch>=2.2.1,<2.7",
>>>>>>> 4df18de6
    "torchcodec>=0.2.1; sys_platform != 'win32' and (sys_platform != 'linux' or (platform_machine != 'aarch64' and platform_machine != 'arm64' and platform_machine != 'armv7l')) and (sys_platform != 'darwin' or platform_machine != 'x86_64')",
    "torchmetrics>=1.6.0",
    "torchvision>=0.21.0",
    "transformers>=4.47.0",
    "wandb>=0.16.3",
    "zarr>=2.17.0",
]

[project.optional-dependencies]
aloha = ["gym-aloha>=0.1.1 ; python_version < '4.0'"]
dev = ["pre-commit>=3.7.0", "debugpy>=1.8.1"]
dora = [
    "gym-dora @ git+https://github.com/dora-rs/dora-lerobot.git#subdirectory=gym_dora ; python_version < '4.0'",
]
dynamixel = ["dynamixel-sdk>=3.7.31", "pynput>=1.7.7"]
feetech = ["feetech-servo-sdk>=1.0.0", "pynput>=1.7.7"]
hilserl = ["transformers>=4.48.0", "torchmetrics>=1.6.0"]
intelrealsense = ["pyrealsense2>=2.55.1.6486 ; sys_platform != 'darwin'"]
pi0 = ["transformers>=4.48.0"]
pusht = ["gym-pusht>=0.1.5 ; python_version < '4.0'"]
stretch = [
    "hello-robot-stretch-body>=0.7.27 ; python_version < '4.0' and sys_platform == 'linux'",
    "pyrender @ git+https://github.com/mmatl/pyrender.git ; sys_platform == 'linux'",
    "pyrealsense2>=2.55.1.6486 ; sys_platform != 'darwin'",
    "pynput>=1.7.7",
]
test = ["pytest>=8.1.0", "pytest-cov>=5.0.0", "pyserial>=3.5"]
umi = ["imagecodecs>=2024.1.1"]
video_benchmark = ["scikit-image>=0.23.2", "pandas>=2.2.2"]
xarm = ["gym-xarm>=0.1.1 ; python_version < '4.0'"]


[tool.poetry]
requires-poetry = ">=2.1"

[tool.ruff]
line-length = 110
target-version = "py310"
exclude = [
    "tests/data",
    ".bzr",
    ".direnv",
    ".eggs",
    ".git",
    ".git-rewrite",
    ".hg",
    ".mypy_cache",
    ".nox",
    ".pants.d",
    ".pytype",
    ".ruff_cache",
    ".svn",
    ".tox",
    ".venv",
    "__pypackages__",
    "_build",
    "buck-out",
    "build",
    "dist",
    "node_modules",
    "venv",
    "*_pb2.py",
    "*_pb2_grpc.py",
]


[tool.ruff.lint]
select = ["E4", "E7", "E9", "F", "I", "N", "B", "C4", "SIM"]

[tool.bandit]
exclude_dirs = [
    "tests",
    "benchmarks",
    "lerobot/common/datasets/push_dataset_to_hub",
    "lerobot/common/datasets/v2/convert_dataset_v1_to_v2",
    "lerobot/common/policies/pi0/conversion_scripts",
    "lerobot/scripts/push_dataset_to_hub.py",
]
skips = ["B101", "B311", "B404", "B603"]

[tool.typos]
default.extend-ignore-re = [
    "(?Rm)^.*(#|//)\\s*spellchecker:disable-line$",                      # spellchecker:disable-line
    "(?s)(#|//)\\s*spellchecker:off.*?\\n\\s*(#|//)\\s*spellchecker:on", # spellchecker:<on|off>
]
default.extend-ignore-identifiers-re = [
    # Add individual words here to ignore them
    "2nd",
    "pn",
    "ser",
    "ein",
]

[build-system]
requires = ["poetry-core"]
build-backend = "poetry.core.masonry.api"<|MERGE_RESOLUTION|>--- conflicted
+++ resolved
@@ -70,11 +70,7 @@
     "pyzmq>=26.2.1",
     "rerun-sdk>=0.21.0",
     "termcolor>=2.4.0",
-<<<<<<< HEAD
-    "torch>=2.2.1,<=2.6.0",
-=======
     "torch>=2.2.1,<2.7",
->>>>>>> 4df18de6
     "torchcodec>=0.2.1; sys_platform != 'win32' and (sys_platform != 'linux' or (platform_machine != 'aarch64' and platform_machine != 'arm64' and platform_machine != 'armv7l')) and (sys_platform != 'darwin' or platform_machine != 'x86_64')",
     "torchmetrics>=1.6.0",
     "torchvision>=0.21.0",
