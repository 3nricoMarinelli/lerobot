--- conflicted
+++ resolved
@@ -252,12 +252,8 @@
     policy_cfg.input_features = {
         key: ft for key, ft in features.items() if key not in policy_cfg.output_features
     }
-<<<<<<< HEAD
-    policy = policy_cls(policy_cfg)  # config.device = gpu
-=======
     policy = policy_cls(policy_cfg)
     policy.to(policy_cfg.device)
->>>>>>> 074f0ac8
     save_dir = tmp_path / f"test_save_and_load_pretrained_{policy_cls.__name__}"
     policy.save_pretrained(save_dir)
     loaded_policy = policy_cls.from_pretrained(save_dir, config=policy_cfg)
