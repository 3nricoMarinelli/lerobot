--- conflicted
+++ resolved
@@ -36,13 +36,6 @@
 
 @pytest.mark.parametrize("robot_type, mock", TEST_ROBOT_TYPES)
 @require_robot
-<<<<<<< HEAD
-def test_teleoperate(request, robot_type, mock):
-    if mock:
-        request.getfixturevalue("patch_builtins_input")
-
-    robot = make_robot(robot_type, mock=mock)
-=======
 def test_teleoperate(tmpdir, request, robot_type, mock):
     if mock:
         request.getfixturevalue("patch_builtins_input")
@@ -57,7 +50,6 @@
         overrides = None
 
     robot = make_robot(robot_type, overrides=overrides, mock=mock)
->>>>>>> 26f97cfd
     teleoperate(robot, teleop_time_s=1)
     teleoperate(robot, fps=30, teleop_time_s=1)
     teleoperate(robot, fps=60, teleop_time_s=1)
@@ -70,10 +62,7 @@
     if mock:
         request.getfixturevalue("patch_builtins_input")
 
-<<<<<<< HEAD
-=======
     # Create an empty calibration directory to trigger manual calibration
->>>>>>> 26f97cfd
     tmpdir = Path(tmpdir)
     calibration_dir = tmpdir / robot_type
     overrides_calibration_dir = [f"calibration_dir={calibration_dir}"]
@@ -86,15 +75,6 @@
 @pytest.mark.parametrize("robot_type, mock", TEST_ROBOT_TYPES)
 @require_robot
 def test_record_without_cameras(tmpdir, request, robot_type, mock):
-<<<<<<< HEAD
-    if mock:
-        request.getfixturevalue("patch_builtins_input")
-
-    root = Path(tmpdir)
-    repo_id = "lerobot/debug"
-
-    robot = make_robot(robot_type, overrides=["~cameras"], mock=mock)
-=======
     # Avoid using cameras
     overrides = ["~cameras"]
 
@@ -110,7 +90,6 @@
     repo_id = "lerobot/debug"
 
     robot = make_robot(robot_type, overrides=overrides, mock=mock)
->>>>>>> 26f97cfd
     record(
         robot,
         fps=30,
@@ -130,8 +109,6 @@
 def test_record_and_replay_and_policy(tmpdir, request, robot_type, mock):
     if mock:
         request.getfixturevalue("patch_builtins_input")
-<<<<<<< HEAD
-=======
 
         # Create an empty calibration directory to trigger manual calibration
         # and avoid writing calibration files in user .cache/calibration folder
@@ -146,16 +123,11 @@
 
     env_name = "koch_real"
     policy_name = "act_koch_real"
->>>>>>> 26f97cfd
 
     root = Path(tmpdir) / "data"
     repo_id = "lerobot/debug"
 
-<<<<<<< HEAD
-    robot = make_robot(robot_type, mock=mock)
-=======
     robot = make_robot(robot_type, overrides=overrides, mock=mock)
->>>>>>> 26f97cfd
     dataset = record(
         robot,
         fps=30,
@@ -167,11 +139,8 @@
         push_to_hub=False,
         # TODO(rcadene, aliberts): test video=True
         video=False,
-<<<<<<< HEAD
-=======
         # TODO(rcadene): display cameras through cv2 sometimes crashes on mac
         display_cameras=False,
->>>>>>> 26f97cfd
     )
 
     replay(robot, episode=0, fps=30, root=root, repo_id=repo_id)
@@ -212,10 +181,7 @@
         run_compute_stats=False,
         push_to_hub=False,
         video=False,
-<<<<<<< HEAD
-=======
         display_cameras=False,
->>>>>>> 26f97cfd
     )
 
     del robot