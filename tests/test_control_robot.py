--- conflicted
+++ resolved
@@ -295,30 +295,12 @@
     dataset = record(**record_kwargs)
     assert len(dataset) == 1, f"`dataset` should contain 1 frame, not {len(dataset)}"
 
-<<<<<<< HEAD
-    # init_dataset_return_value = {}
-
-    # def wrapped_init_dataset(*args, **kwargs):
-    #     nonlocal init_dataset_return_value
-    #     init_dataset_return_value = init_dataset(*args, **kwargs)
-    #     return init_dataset_return_value
-
-    # with patch("lerobot.scripts.control_robot.init_dataset", wraps=wrapped_init_dataset):
-
-=======
->>>>>>> 44f9b21e
     with pytest.raises(FileExistsError):
         # Dataset already exists, but resume=False by default
         record(**record_kwargs)
 
     dataset = record(**record_kwargs, resume=True)
     assert len(dataset) == 2, f"`dataset` should contain 2 frames, not {len(dataset)}"
-<<<<<<< HEAD
-    # assert (
-    #     init_dataset_return_value["num_episodes"] == 2
-    # ), "`init_dataset` should load the previous episode"
-=======
->>>>>>> 44f9b21e
 
 
 @pytest.mark.parametrize("robot_type, mock", [("koch", True)])
