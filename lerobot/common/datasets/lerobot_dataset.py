--- conflicted
+++ resolved
@@ -315,29 +315,9 @@
 
         obj.root.mkdir(parents=True, exist_ok=False)
 
-<<<<<<< HEAD
-        # if robot is not None:
-        #     features = get_features_from_robot(robot, use_videos)
-        #     robot_type = robot.robot_type
-        #     if not all(cam.fps == fps for cam in robot.cameras.values()):
-        #         logging.warning(
-        #             f"Some cameras in your {robot.robot_type} robot don't have an fps matching the fps of your dataset."
-        #             "In this case, frames from lower fps cameras will be repeated to fill in the blanks."
-        #         )
-
-        # TODO(aliberts, rcadene): implement sanity check for features
-        features = {**features, **DEFAULT_FEATURES}
-
-        # check if none of the features contains a "/" in their names,
-        # as this would break the dict flattening in the stats computation, which uses '/' as separator
-        for key in features:
-            if "/" in key:
-                raise ValueError(f"Feature names should not contain '/'. Found '/' in feature '{key}'.")
-=======
         # TODO(aliberts, rcadene): implement sanity check for features
         features = {**features, **DEFAULT_FEATURES}
         _validate_feature_names(features)
->>>>>>> e23b41e7
 
         obj.tasks, obj.task_to_task_index = {}, {}
         obj.episodes_stats, obj.stats, obj.episodes = {}, {}, {}
